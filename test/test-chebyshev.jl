--- conflicted
+++ resolved
@@ -84,28 +84,4 @@
     # Test that samples follow the distribution (basic check)
     @test mean(samples) > -2.0
     @test mean(samples) < 2.0
-<<<<<<< HEAD
-end
-
-@testset "Array input support" begin
-    # Test PDF with array input
-    x_array = [-0.5, 0.0, 0.5]
-    pdf_array = pdf(d_quadratic, x_array)
-    @test length(pdf_array) == 3
-    @test all(isfinite.(pdf_array))
-
-    # Test that array PDF matches scalar PDF
-    @test pdf_array[1] ≈ pdf(d_quadratic, -0.5)
-    @test pdf_array[2] ≈ pdf(d_quadratic, 0.0)
-    @test pdf_array[3] ≈ pdf(d_quadratic, 0.5)
-end
-
-d = Chebyshev([1.0, 0.0, 1.0], -2.0, 2.0)
-@testset "Chebyshev maximum/minimum interfaces" begin
-    @test maximum(d) == 2.0
-    @test minimum(d) == -2.0
-    @test minimum(d) == support(d).lb
-    @test maximum(d) == support(d).ub
-=======
->>>>>>> 40a0d17f
 end