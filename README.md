# DistributionsHEP.jl

`DistributionsHEP.jl` is a package extending the [`Distributions.jl`](https://github.com/JuliaStats/Distributions.jl) package with HEP specific distributions. 
Whereas the package `Distributions.jl` already provides a large collection of common distributions out of the box, we use in HEP special distributions that make sense to be grouped in tis package. 

Generally, you don't have to implement every API method listed in the documentation. We just need to implement a small number of internal methods that will be used by `Distributions.jl` to provide all the user-end API methods.

## Implemented Distributions

<<<<<<< HEAD
- **ChebyshevDist**: Chebychev polynomial distribution
- **ArgusBGDist**: Distribution describing the ARGUS background
- **CrystalBall**: One-sided Crystal Ball distribution with power-law tail
- **DoubleCrystalBall**: Two-sided Crystal Ball distribution with power-law tails on both sides of a Gaussian core

Mathematical derivations for both the one-sided and two-sided Crystal Ball distributions are found in `docs/CrystalBallMath.md`.
=======
- **Chebyshev**: Chebyshev polynomial distribution
- **ArgusBG**: Distribution describing the ARGUS background
>>>>>>> 40a0d17f

## Installation

To install `DistributionsHEP.jl`, use Julia's built-in package manager. In the Julia REPL, type:

```julia
julia> using Pkg
julia> Pkg.add("DistributionsHEP")
```

Alternatively, you can enter the Pkg mode by pressing `]` in the REPL, then type:

```julia
pkg> add DistributionsHEP
```

## Usage

Once installed, you can begin using `DistributionsHEP.jl` by importing the package:

```julia
using DistributionsHEP

c0, c1, c2 = 1.0, 0.2, 0.3
a, b = 0.0, 10.0

cheb = Chebyshev([c0, c1, c2], a, b) # default values for [a,b] are [-1,1]
```

The rest of the interface (`pdf`, `cdf`, `rand`, etc.) follows the standard `Distributions.jl` API.

## Contributing

We welcome contributions to improve this project! If you're interested in contributing, please:

1. Fork the repository.
2. Create a new branch for your feature or bug fix.
3. Submit a pull request with a detailed description of your changes.

You can also open an issue if you encounter any problems or have feature suggestions.

## Acknowledgements

This project is part of the JuliaHEP ecosystem, which is developed by a community of scientists
and developers passionate about using Julia for high-energy physics. We are grateful to
all contributors and users who support the growth of this project.

## License

`DistributionsHEP.jl` is licensed under the MIT License.
See the [LICENSE](https://github.com/JuliaHEP/DistributionsHEP.jl/blob/main/LICENSE) file for more details.<|MERGE_RESOLUTION|>--- conflicted
+++ resolved
@@ -7,17 +7,12 @@
 
 ## Implemented Distributions
 
-<<<<<<< HEAD
 - **ChebyshevDist**: Chebychev polynomial distribution
 - **ArgusBGDist**: Distribution describing the ARGUS background
 - **CrystalBall**: One-sided Crystal Ball distribution with power-law tail
 - **DoubleCrystalBall**: Two-sided Crystal Ball distribution with power-law tails on both sides of a Gaussian core
 
 Mathematical derivations for both the one-sided and two-sided Crystal Ball distributions are found in `docs/CrystalBallMath.md`.
-=======
-- **Chebyshev**: Chebyshev polynomial distribution
-- **ArgusBG**: Distribution describing the ARGUS background
->>>>>>> 40a0d17f
 
 ## Installation
 
