name = "DistributionsHEP"
uuid = "0d0d6f60-fb7b-48ca-90bb-e14e8b1655a7"
authors = ["Pere Mato <pere.mato@cern.ch>"]
version = "0.1.0"

[deps]
Distributions = "31c24e10-a181-5473-b8eb-7969acd0382f"
Polynomials = "f27b6e38-b328-58d1-80ce-0feddd5e7a45"
Random = "9a3f8284-a2c9-5f02-9a11-845980a1fd5c"
SpecialFunctions = "276daf66-3868-5448-9aa4-cd146d93841b"

[compat]
<<<<<<< HEAD
Distributions = "0.25.120"
Polynomials = "4.0.19"
QuadGK = "2.11.2"
Random = "1.11.0"
SpecialFunctions = "2.5.1"
Test = "1.11.0"
=======
Distributions = ">= 0.25"
Polynomials = ">= 4"
Random = ">= 1"
SpecialFunctions = ">= 2"
Test = ">= 1"
>>>>>>> a80a669e

[extras]
QuadGK = "1fd47b50-473d-5c70-9696-f719f8f3bcdc"
Test = "8dfed614-e22c-5e08-85e1-65c5234f0b40"

[targets]
test = ["Test", "QuadGK"]<|MERGE_RESOLUTION|>--- conflicted
+++ resolved
@@ -10,20 +10,12 @@
 SpecialFunctions = "276daf66-3868-5448-9aa4-cd146d93841b"
 
 [compat]
-<<<<<<< HEAD
-Distributions = "0.25.120"
-Polynomials = "4.0.19"
-QuadGK = "2.11.2"
-Random = "1.11.0"
-SpecialFunctions = "2.5.1"
-Test = "1.11.0"
-=======
 Distributions = ">= 0.25"
 Polynomials = ">= 4"
 Random = ">= 1"
 SpecialFunctions = ">= 2"
 Test = ">= 1"
->>>>>>> a80a669e
+QuadGK = ">= 2"
 
 [extras]
 QuadGK = "1fd47b50-473d-5c70-9696-f719f8f3bcdc"
