using SpecialFunctions
using Polynomials

struct Chebyshev <: ContinuousUnivariateDistribution
    polynomial::ChebyshevT{Float64,:x}
    integral::Float64
    a::Float64
    b::Float64
    function Chebyshev(coeffs, a = -1.0, b = 1.0)
        polynomial = ChebyshevT(coeffs)
        integral = integrate(polynomial)
        new(polynomial, (integral(1.0) - integral(-1.0)), a, b)
    end
end

Distributions.maximum(d::Chebyshev) = d.b
Distributions.minimum(d::Chebyshev) = d.a

function Distributions.pdf(d::Chebyshev, x::Real)
    x′ = (2x - d.a - d.b) / (d.b - d.a)
    d.polynomial(x′) / (d.integral * (d.b - d.a) / 2)
end

function Distributions.pdf(d::Chebyshev, x::AbstractArray{<:Real})
    x′ = (2x .- d.a .- d.b) ./ (d.b - d.a)
    d.polynomial.(x′) / (d.integral * (d.b - d.a) / 2)
end

function Distributions.cdf(d::Chebyshev, x::Real)
    x′ = (2x - d.a - d.b) / (d.b - d.a)
    integrate(d.polynomial, -1.0, x′) / d.integral
end

function Base.rand(rng::AbstractRNG, d::Chebyshev)
    max = sum(abs, d.polynomial)   # estimate the maximum of the polynomial
    x = rand(rng, Uniform(-1.0, 1.0))
    while rand(rng) > d.polynomial(x) / max
        x = rand(rng, Uniform(-1.0, 1.0))
    end
    return (x * (d.b - d.a) + d.a + d.b) / 2
<<<<<<< HEAD
end
=======
end
>>>>>>> 37c45846
<|MERGE_RESOLUTION|>--- conflicted
+++ resolved
@@ -38,8 +38,4 @@
         x = rand(rng, Uniform(-1.0, 1.0))
     end
     return (x * (d.b - d.a) + d.a + d.b) / 2
-<<<<<<< HEAD
 end
-=======
-end
->>>>>>> 37c45846
